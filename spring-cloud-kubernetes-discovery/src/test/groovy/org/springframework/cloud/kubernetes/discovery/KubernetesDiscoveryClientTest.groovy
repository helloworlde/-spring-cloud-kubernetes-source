/*
 * Copyright 2013-2018 the original author or authors.
 *
 * Licensed under the Apache License, Version 2.0 (the "License");
 * you may not use this file except in compliance with the License.
 * You may obtain a copy of the License at
 *
 *      http://www.apache.org/licenses/LICENSE-2.0
 *
 * Unless required by applicable law or agreed to in writing, software
 * distributed under the License is distributed on an "AS IS" BASIS,
 * WITHOUT WARRANTIES OR CONDITIONS OF ANY KIND, either express or implied.
 * See the License for the specific language governing permissions and
 * limitations under the License.
 *
 */

package org.springframework.cloud.kubernetes.discovery

import io.fabric8.kubernetes.api.model.EndpointsBuilder
import io.fabric8.kubernetes.api.model.ServiceBuilder
import io.fabric8.kubernetes.api.model.ServiceListBuilder
import io.fabric8.kubernetes.client.Config
import io.fabric8.kubernetes.client.KubernetesClient
import io.fabric8.kubernetes.server.mock.KubernetesMockServer
import org.springframework.cloud.client.ServiceInstance
import org.springframework.cloud.client.discovery.DiscoveryClient
import spock.lang.Specification

import static org.assertj.core.api.Assertions.assertThat

class KubernetesDiscoveryClientTest extends Specification {

<<<<<<< HEAD
	private static KubernetesMockServer mockServer = new KubernetesMockServer()
	private static KubernetesClient mockClient


	def setupSpec() {
		mockServer.init()
		mockClient = mockServer.createClient()

		//Configure the kubernetes master url to point to the mock server
		System.setProperty(Config.KUBERNETES_MASTER_SYSTEM_PROPERTY, mockClient.getConfiguration().getMasterUrl())
		System.setProperty(Config.KUBERNETES_TRUST_CERT_SYSTEM_PROPERTY, "true")
		System.setProperty(Config.KUBERNETES_AUTH_TRYKUBECONFIG_SYSTEM_PROPERTY, "false")
		System.setProperty(Config.KUBERNETES_AUTH_TRYSERVICEACCOUNT_SYSTEM_PROPERTY, "false")
	}

	def cleanupSpec() {
		mockServer.destroy()
	}

	def "Should be able to handle endpoints single address"() {
		given:
		mockServer.expect().get().withPath("/api/v1/namespaces/test/endpoints/endpoint").andReturn(200, new EndpointsBuilder()
				.withNewMetadata()
					.withName("endpoint")
				.endMetadata()
				.addNewSubset()
					.addNewAddress()
						.withIp("ip1")
					.endAddress()
					.addNewPort("http",80,"TCP")
				.endSubset()
				.build()).once()

=======
    private static KubernetesMockServer mockServer = new KubernetesMockServer()
    private static KubernetesClient mockClient


    def setupSpec() {
        mockServer.init()
        mockClient = mockServer.createClient()

        //Configure the kubernetes master url to point to the mock server
        System.setProperty(Config.KUBERNETES_MASTER_SYSTEM_PROPERTY, mockClient.getConfiguration().getMasterUrl())
        System.setProperty(Config.KUBERNETES_TRUST_CERT_SYSTEM_PROPERTY, "true")
        System.setProperty(Config.KUBERNETES_AUTH_TRYKUBECONFIG_SYSTEM_PROPERTY, "false")
        System.setProperty(Config.KUBERNETES_AUTH_TRYSERVICEACCOUNT_SYSTEM_PROPERTY, "false")
    }

    def cleanupSpec() {
        mockServer.destroy();
    }

    def "getInstances should be able to handle endpoints single address"() {
        given:
        mockServer.expect().get().withPath("/api/v1/namespaces/test/endpoints/endpoint").andReturn(200, new EndpointsBuilder()
                .withNewMetadata()
                    .withName("endpoint")
                .endMetadata()
                .addNewSubset()
                    .addNewAddress()
                        .withIp("ip1")
                    .endAddress()
                    .addNewPort("http",80,"TCP")
                .endSubset()
                .build()).once()
>>>>>>> 2a1baa69
		and:
		mockServer.expect().get().withPath("/api/v1/namespaces/test/services/endpoint").andReturn(200, new ServiceBuilder()
			.withNewMetadata()
				.withName("endpoint")
			.withLabels(new HashMap<String, String>() {{
				put("l", "v")
			}})
			.endMetadata()
			.build()).once()

<<<<<<< HEAD
			final properties = new KubernetesDiscoveryProperties()
			DiscoveryClient discoveryClient = new KubernetesDiscoveryClient(
				mockClient, properties, new DefaultIsServicePortSecureResolver(properties))

		when:
		List<ServiceInstance> instances = discoveryClient.getInstances("endpoint")

		then:
		instances != null
		instances.size() == 1
		instances.find({s -> s.host == "ip1" && !s.secure})
	}



	def "Should be able to handle endpoints multiple addresses"() {
		given:
		mockServer.expect().get().withPath("/api/v1/namespaces/test/endpoints/endpoint").andReturn(200, new EndpointsBuilder()
				.withNewMetadata()
					.withName("endpoint")
				.endMetadata()
				.addNewSubset()
					.addNewAddress()
						.withIp("ip1")
					.endAddress()
					.addNewAddress()
						.withIp("ip2")
					.endAddress()
					.addNewPort("https",443,"TCP")
				.endSubset()
				.build()).once()
=======
		and:
        DiscoveryClient discoveryClient = new KubernetesDiscoveryClient(
			mockClient, new KubernetesDiscoveryProperties(), {client -> client.services()})

		when:
        List<ServiceInstance> instances = discoveryClient.getInstances("endpoint")

		then:
        instances != null
        instances.size() == 1
        instances.find({s -> s.host == "ip1"})
    }



    def "getInstances should be able to handle endpoints multiple addresses"() {
        given:
        mockServer.expect().get().withPath("/api/v1/namespaces/test/endpoints/endpoint").andReturn(200, new EndpointsBuilder()
                .withNewMetadata()
                    .withName("endpoint")
                .endMetadata()
                .addNewSubset()
                    .addNewAddress()
                        .withIp("ip1")
                    .endAddress()
                    .addNewAddress()
                        .withIp("ip2")
                    .endAddress()
                    .addNewPort("http",80,"TCP")
                .endSubset()
                .build()).once()
>>>>>>> 2a1baa69

		and:
		mockServer.expect().get().withPath("/api/v1/namespaces/test/services/endpoint").andReturn(200, new ServiceBuilder()
			.withNewMetadata()
				.withName("endpoint")
			.withLabels(new HashMap<String, String>() {{
				put("l", "v")
			}})
			.endMetadata()
			.build()).once()

<<<<<<< HEAD
			final properties = new KubernetesDiscoveryProperties()
			DiscoveryClient discoveryClient = new KubernetesDiscoveryClient(
				mockClient, properties, new DefaultIsServicePortSecureResolver(properties))

		when:
		List<ServiceInstance> instances = discoveryClient.getInstances("endpoint")

		then:
		instances != null
		instances.size() == 2
		instances.find({s -> s.host == "ip1" && s.secure})
		instances.find({s -> s.host == "ip2" && s.secure})

=======
		and:
        DiscoveryClient discoveryClient = new KubernetesDiscoveryClient(
			mockClient, new KubernetesDiscoveryProperties(), {client -> client.services()})

		when:
        List<ServiceInstance> instances = discoveryClient.getInstances("endpoint")
        then:
        instances != null
        instances.size() == 2
        instances.find({s -> s.host == "ip1"})
        instances.find({s -> s.host == "ip2"})

    }

	def "getServices should return all services when no labels are applied to the client"() {
		given:
		mockServer.expect().get().withPath("/api/v1/namespaces/test/services").andReturn(200, new ServiceListBuilder()
			.addNewItem()
				.withNewMetadata()
				.withName("s1")
				.withLabels(new HashMap<String, String>() {{
					put("label", "value")
				}})
				.endMetadata()
			.endItem()
		    .addNewItem()
				.withNewMetadata()
				.withName("s2")
				.withLabels(new HashMap<String, String>() {{
					put("label", "value")
					put("label2", "value2")
				}})
				.endMetadata()
		    .endItem()
			.addNewItem()
				.withNewMetadata()
				.withName("s3")
				.endMetadata()
			.endItem()
			.build()).once()

		and:
		DiscoveryClient discoveryClient = new KubernetesDiscoveryClient(
			mockClient, new KubernetesDiscoveryProperties(), {client -> client.services()})

		when:
		List<String> instances = discoveryClient.getServices()

		then:
		assertThat(instances).containsOnly("s1", "s2", "s3")
	}

	def "getServices should return only matching services when labels are applied to the client"() {
		given:
		// this is the URL that is created by the KubernetesClient when a a label named 'label'
		// with a value of 'value' is specified
		mockServer.expect().get().withPath("/api/v1/namespaces/test/services?labelSelector=label%3Dvalue").andReturn(200, new ServiceListBuilder()
			.addNewItem()
				.withNewMetadata()
				.withName("s1")
				.withLabels(new HashMap<String, String>() {{
					put("label", "value")
				}})
				.endMetadata()
			.endItem()
			.addNewItem()
				.withNewMetadata()
				.withName("s2")
				.withLabels(new HashMap<String, String>() {{
					put("label", "value")
					put("label2", "value2")
				}})
				.endMetadata()
			.endItem()
			.build()).once()

		and:
		DiscoveryClient discoveryClient = new KubernetesDiscoveryClient(
			mockClient,
			new KubernetesDiscoveryProperties(), {client -> client.services().withLabels(["label": "value"])})

		when:
		List<String> instances = discoveryClient.getServices()

		then:
		assertThat(instances).containsOnly("s1", "s2")
>>>>>>> 2a1baa69
	}
}<|MERGE_RESOLUTION|>--- conflicted
+++ resolved
@@ -31,7 +31,6 @@
 
 class KubernetesDiscoveryClientTest extends Specification {
 
-<<<<<<< HEAD
 	private static KubernetesMockServer mockServer = new KubernetesMockServer()
 	private static KubernetesClient mockClient
 
@@ -51,7 +50,7 @@
 		mockServer.destroy()
 	}
 
-	def "Should be able to handle endpoints single address"() {
+    def "getInstances should be able to handle endpoints single address"() {
 		given:
 		mockServer.expect().get().withPath("/api/v1/namespaces/test/endpoints/endpoint").andReturn(200, new EndpointsBuilder()
 				.withNewMetadata()
@@ -65,40 +64,6 @@
 				.endSubset()
 				.build()).once()
 
-=======
-    private static KubernetesMockServer mockServer = new KubernetesMockServer()
-    private static KubernetesClient mockClient
-
-
-    def setupSpec() {
-        mockServer.init()
-        mockClient = mockServer.createClient()
-
-        //Configure the kubernetes master url to point to the mock server
-        System.setProperty(Config.KUBERNETES_MASTER_SYSTEM_PROPERTY, mockClient.getConfiguration().getMasterUrl())
-        System.setProperty(Config.KUBERNETES_TRUST_CERT_SYSTEM_PROPERTY, "true")
-        System.setProperty(Config.KUBERNETES_AUTH_TRYKUBECONFIG_SYSTEM_PROPERTY, "false")
-        System.setProperty(Config.KUBERNETES_AUTH_TRYSERVICEACCOUNT_SYSTEM_PROPERTY, "false")
-    }
-
-    def cleanupSpec() {
-        mockServer.destroy();
-    }
-
-    def "getInstances should be able to handle endpoints single address"() {
-        given:
-        mockServer.expect().get().withPath("/api/v1/namespaces/test/endpoints/endpoint").andReturn(200, new EndpointsBuilder()
-                .withNewMetadata()
-                    .withName("endpoint")
-                .endMetadata()
-                .addNewSubset()
-                    .addNewAddress()
-                        .withIp("ip1")
-                    .endAddress()
-                    .addNewPort("http",80,"TCP")
-                .endSubset()
-                .build()).once()
->>>>>>> 2a1baa69
 		and:
 		mockServer.expect().get().withPath("/api/v1/namespaces/test/services/endpoint").andReturn(200, new ServiceBuilder()
 			.withNewMetadata()
@@ -109,10 +74,9 @@
 			.endMetadata()
 			.build()).once()
 
-<<<<<<< HEAD
 			final properties = new KubernetesDiscoveryProperties()
 			DiscoveryClient discoveryClient = new KubernetesDiscoveryClient(
-				mockClient, properties, new DefaultIsServicePortSecureResolver(properties))
+				mockClient, properties, {client -> client.services(), new DefaultIsServicePortSecureResolver(properties))
 
 		when:
 		List<ServiceInstance> instances = discoveryClient.getInstances("endpoint")
@@ -125,7 +89,7 @@
 
 
 
-	def "Should be able to handle endpoints multiple addresses"() {
+    def "getInstances should be able to handle endpoints multiple addresses"() {
 		given:
 		mockServer.expect().get().withPath("/api/v1/namespaces/test/endpoints/endpoint").andReturn(200, new EndpointsBuilder()
 				.withNewMetadata()
@@ -141,39 +105,6 @@
 					.addNewPort("https",443,"TCP")
 				.endSubset()
 				.build()).once()
-=======
-		and:
-        DiscoveryClient discoveryClient = new KubernetesDiscoveryClient(
-			mockClient, new KubernetesDiscoveryProperties(), {client -> client.services()})
-
-		when:
-        List<ServiceInstance> instances = discoveryClient.getInstances("endpoint")
-
-		then:
-        instances != null
-        instances.size() == 1
-        instances.find({s -> s.host == "ip1"})
-    }
-
-
-
-    def "getInstances should be able to handle endpoints multiple addresses"() {
-        given:
-        mockServer.expect().get().withPath("/api/v1/namespaces/test/endpoints/endpoint").andReturn(200, new EndpointsBuilder()
-                .withNewMetadata()
-                    .withName("endpoint")
-                .endMetadata()
-                .addNewSubset()
-                    .addNewAddress()
-                        .withIp("ip1")
-                    .endAddress()
-                    .addNewAddress()
-                        .withIp("ip2")
-                    .endAddress()
-                    .addNewPort("http",80,"TCP")
-                .endSubset()
-                .build()).once()
->>>>>>> 2a1baa69
 
 		and:
 		mockServer.expect().get().withPath("/api/v1/namespaces/test/services/endpoint").andReturn(200, new ServiceBuilder()
@@ -185,10 +116,9 @@
 			.endMetadata()
 			.build()).once()
 
-<<<<<<< HEAD
 			final properties = new KubernetesDiscoveryProperties()
 			DiscoveryClient discoveryClient = new KubernetesDiscoveryClient(
-				mockClient, properties, new DefaultIsServicePortSecureResolver(properties))
+				mockClient, properties, {client -> client.services(), new DefaultIsServicePortSecureResolver(properties))
 
 		when:
 		List<ServiceInstance> instances = discoveryClient.getInstances("endpoint")
@@ -199,19 +129,6 @@
 		instances.find({s -> s.host == "ip1" && s.secure})
 		instances.find({s -> s.host == "ip2" && s.secure})
 
-=======
-		and:
-        DiscoveryClient discoveryClient = new KubernetesDiscoveryClient(
-			mockClient, new KubernetesDiscoveryProperties(), {client -> client.services()})
-
-		when:
-        List<ServiceInstance> instances = discoveryClient.getInstances("endpoint")
-        then:
-        instances != null
-        instances.size() == 2
-        instances.find({s -> s.host == "ip1"})
-        instances.find({s -> s.host == "ip2"})
-
     }
 
 	def "getServices should return all services when no labels are applied to the client"() {
@@ -286,6 +203,5 @@
 
 		then:
 		assertThat(instances).containsOnly("s1", "s2")
->>>>>>> 2a1baa69
 	}
 }
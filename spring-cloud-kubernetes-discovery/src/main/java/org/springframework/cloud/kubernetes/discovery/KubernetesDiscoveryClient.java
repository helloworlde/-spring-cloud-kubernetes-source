--- conflicted
+++ resolved
@@ -310,26 +310,14 @@
 		// 过滤表达式
 		String spelExpression = this.properties.getFilter();
 		Predicate<Service> filteredServices;
-<<<<<<< HEAD
 		// 如果过滤表达式为空，则直接返回
 		if (spelExpression == null || spelExpression.isEmpty()) {
 			filteredServices = (Service instance) -> true;
 		} else {
-			// 表达式部位可能够， 则解析并过滤
+			// 表达式不为空， 则解析并过滤
 			Expression filterExpr = this.parser.parseExpression(spelExpression);
 			filteredServices = (Service instance) -> {
 				Boolean include = filterExpr.getValue(this.evalCtxt, instance, Boolean.class);
-
-=======
-		// 根据条件过滤
-		if (spelExpression == null || spelExpression.isEmpty()) {
-			filteredServices = (Service instance) -> true;
-		} else {
-			// 解析表达式 并生成过滤条件
-			Expression filterExpr = this.parser.parseExpression(spelExpression);
-			filteredServices = (Service instance) -> {
-				Boolean include = filterExpr.getValue(this.evalCtxt, instance, Boolean.class);
->>>>>>> c438734a
 				if (include == null) {
 					return false;
 				}

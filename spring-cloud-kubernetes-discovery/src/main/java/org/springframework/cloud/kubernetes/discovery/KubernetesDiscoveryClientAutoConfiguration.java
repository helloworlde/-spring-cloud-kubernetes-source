--- conflicted
+++ resolved
@@ -87,16 +87,4 @@
 		return new KubernetesDiscoveryProperties();
 	}
 
-<<<<<<< HEAD
-	@Bean
-	@ConditionalOnMissingBean
-	@ConditionalOnProperty(
-			name = "spring.cloud.kubernetes.discovery.catalog-services-watch.enabled",
-			matchIfMissing = true)
-	public KubernetesCatalogWatch kubernetesCatalogWatch(KubernetesClient client) {
-		return new KubernetesCatalogWatch(client);
-	}
-
-=======
->>>>>>> 9973e9b2
 }